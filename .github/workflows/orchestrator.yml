--- conflicted
+++ resolved
@@ -2,11 +2,7 @@
 
 on:
   schedule:
-<<<<<<< HEAD
     - cron: '0 9 * * *'  # Daily at 9 AM UTC (aligned with repos.yml)
-=======
-    - cron: '0 */6 * * *'
->>>>>>> 7494dfee
   workflow_dispatch:
 
 permissions:
@@ -144,12 +140,7 @@
             --status ${{ job.status }} \
             --findings findings-summary.json
         env:
-<<<<<<< HEAD
           SLACK_WEBHOOK: ${{ secrets.SLACK_SECURITY_WEBHOOK }}
-=======
-          SLACK_WEBHOOK: ${{ secrets.SLACK_WEBHOOK }}
-          # ↑ NO GITHUB_TOKEN needed for Slack
->>>>>>> 7494dfee
           
       # ❌ NO TOKEN NEEDED - just uploading files
       - name: Upload Artifacts
